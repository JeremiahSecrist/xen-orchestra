import Bluebird from 'bluebird'
import forEach from 'lodash.foreach'
import includes from 'lodash.includes'
import isEmpty from 'lodash.isempty'
import isString from 'lodash.isstring'
import pluck from 'lodash.pluck'
import proxyRequest from 'proxy-http-request'
import {createClient as createRedisClient} from 'then-redis'
import {EventEmitter} from 'events'
import {parse as parseUrl} from 'url'

import Connection from './connection'
import spec from './spec'
<<<<<<< HEAD
import User, {Users} from './models/user'
=======
import Xapi from './xapi'
>>>>>>> b9927cd4
import {$MappedCollection as MappedCollection} from './MappedCollection'
import {Acls} from './models/acl'
import {generateToken} from './utils'
import {NoSuchObject} from './api-errors'
import {Servers} from './models/server'
import {Tokens} from './models/token'

// ===================================================================

class NoSuchAuthenticationToken extends NoSuchObject {
  constructor (id) {
    super({
      type: 'authentication token',
      id
    })
  }
}

class NoSuchUser extends NoSuchObject {
  constructor (id) {
    super({
      type: 'user',
      id
    })
  }
}

// ===================================================================

const PERSITENT_TYPES = {

}
const isObjectPersistent = object => object.$type in PERSITENT_TYPES

const PUBLIC_TYPES = {

}
const isObjectPublic = object => object.$type in PUBLIC_TYPES

// ===================================================================

export default class Xo extends EventEmitter {
  constructor () {
    super()

    this._objects = new XoCollection()

    // These will be initialized in start()
    //
    // TODO: remove and put everything in the `_objects` collection.
    this._servers = null
    this._tokens = null
    this._users = null
    this._UUIDsToKeys = null
    this.acls = null

    // Connections to Xen servers.
    this._xapis = Object.create(null)

    // Connections to users.
    this._nextConId = 0
    this._connections = Object.create(null)

    // Collections of XAPI objects mapped to XO Api.
    this._xobjs = new MappedCollection()
    spec.call(this._xobjs)
    this._watchXobjs()

    this._proxyRequests = Object.create(null)

    this._authenticationProviders = new Set()

    const taskWatchers = this._taskWatchers = Object.create(null)
    this._xobjs.on('rule=task', (event, tasks) => {
      if (event !== 'enter') return

      forEach(tasks, ({val: task}) => {
        const {ref} = task

        const watcher = taskWatchers[ref]
        if (!watcher) return

        const {status} = task
        if (status === 'success') {
          watcher.resolve(task.result)
        } else if (status === 'failure') {
          watcher.reject(task.error_info)
        } else {
          return
        }

        delete taskWatchers[ref]
      })
    })
  }

  // -----------------------------------------------------------------

  async start (config) {
    // Connects to Redis.
    const redis = createRedisClient(config.redis && config.redis.uri)

    // Creates persistent collections.
    this.acls = new Acls({
      connection: redis,
      prefix: 'xo:acl',
      indexes: ['subject', 'object']
    })
    this._servers = new Servers({
      connection: redis,
      prefix: 'xo:server',
      indexes: ['host']
    })
    this._tokens = new Tokens({
      connection: redis,
      prefix: 'xo:token',
      indexes: ['user_id']
    })
    this._users = new Users({
      connection: redis,
      prefix: 'xo:user',
      indexes: ['email']
    })

    // Proxies tokens/users related events to XO and removes tokens
    // when their related user is removed.
    this._tokens.on('remove', ids => {
      for (let id of ids) {
        this.emit(`token.revoked:${id}`)
      }
    })
    this._users.on('remove', async function (ids) {
      for (let id of ids) {
        this.emit(`user.revoked:${id}`)
        const tokens = await this._tokens.get({ user_id: id })
        for (let token of tokens) {
          this._tokens.remove(token.id)
        }
      }
    }.bind(this))

    // Exports the map from UUIDs to keys.
    this._UUIDsToKeys = this._xobjs.get('xo').$UUIDsToKeys

    // Connects to existing servers.
    for (let server of await this._servers.get()) {
      this.connectXenServer(server.id).catch(error => {
        console.error(
          `[WARN] ${server.host}:`,
          error[0] || error.stack || error.code || error
        )
      })
    }
  }

  // -----------------------------------------------------------------

  async createUser ({email, password, permission}) {
    // TODO: use plain objects
    const user = await this._users.create(email, password, permission)

    return user.properties
  }

  async deleteUser (id) {
    if (!await this._users.remove(id)) {
      throw new NoSuchUser(id)
    }
  }

  async updateUser(id, {email, password, permission}) {
    const user = await this._getUser(id)

    if (email) user.set('email', email)
    if (password) user.setPassword(password)
    if (permission) user.set('permission', permission)

    await this._users.update(user)
  }

  // TODO: this method will no longer be async when users are
  // integrated to the main collection.
  async _getUser (id) {
    const user = await this._users.first(id)
    if (!user) {
      throw new NoSuchUser(id)
    }

    return user
  }

  // -----------------------------------------------------------------

  async createAuthenticationToken ({userId}) {
    // TODO: use plain objects
    const token = await this._tokens.generate(userId)

    return token.properties
  }

  async deleteAuthenticationToken (id) {
    if (!await this._token.remove(id)) {
      throw new NoSuchAuthenticationToken(id)
    }
  }

  async getAuthenticationToken (id) {
    const token = await this._tokens.first(id)
    if (!token) {
      throw new NoSuchAuthenticationToken(id)
    }

    return token.properties
  }

  // -----------------------------------------------------------------

  async registerXenServer ({host, username, password}) {
    // FIXME: We are storing passwords which is bad!
    //        Could we use tokens instead?
    // TODO: use plain objects
    const server = await this._servers.add({host, username, password})

    return server.properties
  }

  async unregisterXenServer (id) {
    this.disconnectXenServer(id).catch(() => {})

    if (!await this._servers.remove(id)) {
      throw new NoSuchXenServer(id)
    }
  }

  async updateXenServer (id, {host, username, password}) {
    const server = await this._getXenServer(id)

    if (host) server.set('host', host)
    if (username) server.set('username', username)
    if (password) server.set('password', password)

    await this._servers.update(server)
  }

  // TODO: this method will no longer be async when servers are
  // integrated to the main collection.
  async _getXenServer (id) {
    const server = await this._servers.first(id)
    if (!server) {
      throw new NoSuchXenServer(id)
    }

<<<<<<< HEAD
    return server
  }

  // TODO the previous state should be marked as connected.
  async connectXenServer (id) {
    const server = (await this._getXenServer(id)).properties

    const xapi = this._xapis[server.id] = createXapiClient({
=======
    const xapi = this._xapis[server.id] = new Xapi({
>>>>>>> b9927cd4
      url: server.host,
      auth: {
        user: server.username,
        password: server.password
      }
    })

    const {objects} = xapi
    objects.on('add', objects => {
      this._xapis[xapi.pool.$id] = xapi

      this._xobjs.set(objects, {
        add: true,
        update: false,
        remove: false
      })
    })
    objects.on('update', objects => {
      this._xapis[xapi.pool.$id] = xapi

      this._xobjs.set(objects, {
        add: true,
        update: true,
        remove: false
      })
    })
    objects.on('remove', objects => {
      this._xobjs.removeWithPredicate(object => (
        object.genval &&
        object.genval.$id in objects
      ))
    })

    try {
      await xapi.connect()
    } catch (error) {
      if (error.code === 'SESSION_AUTHENTICATION_FAILED') {
        throw new JsonRpcError('authentication failed')
      }
      if (error.code === 'EHOSTUNREACH') {
        throw new JsonRpcError('host unreachable')
      }
      throw error
    }
  }

  // TODO the previous state should be marked as disconnected.
  async disconnectXenServer (id) {
    const xapi = this._xapis[id]
    if (!xapi) {
      throw new NoSuchXenServer(id)
    }

    delete this._xapis[id]
    if (xapi.pool) {
      delete this._xapis[xapi.pool.id]
    }

    return xapi.disconnect()
  }

  // Returns the XAPI connection associated to an object.
  getXAPI (object, type) {
    if (isString(object)) {
      object = this.getObject(object, type)
    }

    const {$poolId: poolId} = object
    if (!poolId) {
      throw new Error(`object ${object.id} does not belong to a pool`)
    }

    const xapi = this._xapis[poolId]
    if (!xapi) {
      throw new Error(`no connection found for object ${object.id}`)
    }

    return xapi
  }

  // -----------------------------------------------------------------

  // Returns an object from its key or UUID.
  getObject (key, type) {
    // Gracefully handles UUIDs.
    if (key in this._UUIDsToKeys) {
      key = this._UUIDsToKeys[key]
    }

    const obj = this._xobjs.get(key)

    if (type != null && (
      isString(type) && type !== obj.type ||
      !includes(type, obj.type) // Array
    )) {
      throw new Error(`unexpected type ${obj.type} instead of ${type}`)
    }

    return obj
  }

  getObjects (keys) {
    // Returns all objects if no keys have been passed.
    if (!keys) {
      return this._xobjs.get()
    }

    // Resolves all UUIDs.
    const {_UUIDsToKeys: UUIDsToKeys} = this
    for (let i = 0, n = keys.length; i < n; ++i) {
      const key = UUIDsToKeys[keys[i]]
      if (key !=  null) {
        keys[i] = key
      }
    }

    // Fetches all objects and ignores those missing.
    return this._xobjs.get(keys, true)
  }

  // -----------------------------------------------------------------

  createUserConnection () {
    const {_connections: connections} = this

    const connection = new Connection()
    const id = connection.id = this._nextConId++

    connections[id] = connection
    connection.on('close', () => {
      delete connections[id]
    })

    return connection
  }

  // -----------------------------------------------------------------

  async registerProxyRequest (opts) {
    if (isString(opts)) {
      opts = parseUrl(opts)
    } else {
      opts.method = opts.method != null ?
        opts.method.toUpperCase() :
        'GET'

      opts.proxyMethod = opts.proxyMethod != null ?
        opts.proxyMethod.toUpperCase() :
        opts.method
    }

    opts.createdAt = Date.now()

    const url = `/${await generateToken()} `
    this._proxyRequests[url] = opts

    return url
  }

  handleProxyRequest (req, res, next) {
    const {url} = req
    const request = this._proxyRequests[url]
    if (!request || req.method !== request.proxyMethod) {
      next()
      return
    }

    // A proxy request can only be used once.
    delete this._proxyRequests[url]

    proxyRequest(request, req, res)

    if (request.onSuccess) {
      res.on('finish', request.onSuccess)
    }

    const onFailure = request.onFailure || (() => {})

    req.on('close', onFailure)

    const closeConnection = () => {
      if (!res.headerSent) {
        res.writeHead(500)
      }
      res.end()

      onFailure()
    }
    req.on('error', error => {
      console.warn('request error', error.stack || error)
      closeConnection()
    })
    res.on('error', error => {
      console.warn('response error', error.stack || error)
      closeConnection()
    })
  }

  // -----------------------------------------------------------------

  watchTask (ref) {
    let watcher = this._taskWatchers[ref]
    if (!watcher) {
      let resolve, reject
      const promise = new Bluebird((resolve_, reject_) => {
        resolve = resolve_
        reject = reject_
      })

      // Register the watcher.
      watcher = this._taskWatchers[ref] = {
        promise,
        resolve,
        reject
      }

      // Unregister the watcher once the promise is resolved.
      promise.finally(() => {
        delete this._taskWatchers[ref]
      })
    }

    return watcher.promise
  }

  // -----------------------------------------------------------------

  registerAuthenticationProvider (provider) {
    return this._authenticationProviders.add(provider)
  }

  unregisterAuthenticationProvider (provider) {
    return this._authenticationProviders.remove(provider)
  }

  async authenticateUser (credentials) {
    // TODO: remove when email has been replaced by username.
    if (credentials.email) {
      credentials.username = credentials.email
    } else if (credentials.username) {
      credentials.email = credentials.username
    }

    for (let provider of this._authenticationProviders) {
      try {
        const result = await provider(credentials)

        if (result instanceof User) {
          return result
        }

        // TODO: replace by email by username.
        if (result.username) {
          result.email = result.username
          delete result.username
        }

        const user = await this._users.first(result)
        if (user) return user

        return this._users.create(result.email)
      } catch (error) {
        // Authentication providers may just throw `null` to indicate
        // they could not authenticate the user without any special
        // errors.
        if (error) console.error(error.stack || error)
      }
    }

    return false
  }

  // -----------------------------------------------------------------

  // Watches objects changes.
  //
  // Some should be forwarded to connected clients.
  // Some should be persistently saved.
  _watchObjects () {
    const {
      _connections: connections,
      _objects: objects
    } = this

    const publicObjects = new XoView(objects, isObjectPublic)
    publicObjects.on('add', objects => {

    })
    publicObjects.on('update', objects => {

    })
    publicObjects.on('remove', objects => {

    })

    const persistentObjects = new XoView(objects, isObjectPersistent)
    persistentObjects.on('add', objects => {

    })
    persistentObjects.on('update', objects => {

    })
    persistentObjects.on('remove', objects => {

    })
  }

  // When objects enter or exists, sends a notification to all
  // connected clients.
  //
  // TODO: remove when all objects are in `this._objects`.
  _watchXobjs () {
    const {
      _connections: connections,
      _xobjs: xobjs
    } = this

    let entered = {}
    let exited = {}

    let dispatcherRegistered = false
    const dispatcher = Bluebird.method(() => {
      dispatcherRegistered = false

      if (!isEmpty(entered)) {
        const enterParams = {
          type: 'enter',
          items: pluck(entered, 'val')
        }
        entered = {}

        for (let id in connections) {
          const connection = connections[id]

          if (connection.has('user_id')) {
            connection.notify('all', enterParams)
          }
        }
      }

      if (!isEmpty(exited)) {
        const exitParams = {
          type: 'exit',
          items: pluck(exited, 'val')
        }
        exited = {}

        for (let id in connections) {
          const connection = connections[id]

          if (connection.has('user_id')) {
            connection.notify('all', exitParams)
          }
        }
      }
    })

    xobjs.on('any', (event, items) => {
      if (!dispatcherRegistered) {
        dispatcherRegistered = true
        process.nextTick(dispatcher)
      }

      if (event === 'exit') {
        forEach(items, item => {
          const {key} = item

          delete entered[key]
          exited[key] = item
        })
      } else {
        forEach(items, item => {
          const {key} = item

          delete exited[key]
          entered[key] = item
        })
      }
    })
  }
}<|MERGE_RESOLUTION|>--- conflicted
+++ resolved
@@ -11,15 +11,11 @@
 
 import Connection from './connection'
 import spec from './spec'
-<<<<<<< HEAD
+import Xapi from './xapi'
 import User, {Users} from './models/user'
-=======
-import Xapi from './xapi'
->>>>>>> b9927cd4
 import {$MappedCollection as MappedCollection} from './MappedCollection'
 import {Acls} from './models/acl'
 import {generateToken} from './utils'
-import {NoSuchObject} from './api-errors'
 import {Servers} from './models/server'
 import {Tokens} from './models/token'
 
@@ -268,7 +264,6 @@
       throw new NoSuchXenServer(id)
     }
 
-<<<<<<< HEAD
     return server
   }
 
@@ -276,10 +271,7 @@
   async connectXenServer (id) {
     const server = (await this._getXenServer(id)).properties
 
-    const xapi = this._xapis[server.id] = createXapiClient({
-=======
     const xapi = this._xapis[server.id] = new Xapi({
->>>>>>> b9927cd4
       url: server.host,
       auth: {
         user: server.username,
