> This file contains all changes that have not been released yet.
>
> Keep in mind the changelog is addressed to **users** and should be
> understandable by them.

### Enhancements

> Users must be able to say: “Nice enhancement, I'm eager to test it”

- [Task] Display age and estimated duration (PR [#5530](https://github.com/vatesfr/xen-orchestra/pull/5530))
- [Proxy] Ask for a confirmation before upgrading a proxy with running backups (PR [#5533](https://github.com/vatesfr/xen-orchestra/pull/5533))
- [Backup/restore] Allow backup restore to any licence even if XOA isn't registered (PR [#5547](https://github.com/vatesfr/xen-orchestra/pull/5547))
<<<<<<< HEAD
- [Backup/S3] Allow backup of metadata to Amazon Web Services S3 (PR [#5373](https://github.com/vatesfr/xen-orchestra/pull/5373))
=======
- [Import] Ignore case when detecting file type (PR [#5574](https://github.com/vatesfr/xen-orchestra/pull/5574))
- [Backup] Ability to set a specific schedule to always run full backups [#5541](https://github.com/vatesfr/xen-orchestra/issues/5541) (PR [#5546](https://github.com/vatesfr/xen-orchestra/pull/5546))
- [Proxy] Log VM backup restoration (PR [#5576](https://github.com/vatesfr/xen-orchestra/pull/5576))
>>>>>>> 819c798e

### Bug fixes

> Users must be able to say: “I had this issue, happy to know it's fixed”

- [VM/Snapshot export] Fix `Error: no available place in queue` on canceling an export via browser then starting a new one when the concurrency threshold is reached [#5535](https://github.com/vatesfr/xen-orchestra/issues/5535) (PR [#5538](https://github.com/vatesfr/xen-orchestra/pull/5538))
- [Servers] Hide pool's objects if its master is unreachable [#5475](https://github.com/vatesfr/xen-orchestra/issues/5475) (PR [#5526](https://github.com/vatesfr/xen-orchestra/pull/5526))
- [Host] Restart toolstack: fix `ECONNREFUSED` error (PR [#5553](https://github.com/vatesfr/xen-orchestra/pull/5553))
- [VM migration] Intra-pool: don't automatically select migration network if no default migration network is defined on the pool (PR [#5564](https://github.com/vatesfr/xen-orchestra/pull/5564))

### Packages to release

> Packages will be released in the order they are here, therefore, they should
> be listed by inverse order of dependency.
>
> Rule of thumb: add packages on top.
>
> The format is the following: - `$packageName` `$version`
>
> Where `$version` is
>
> - patch: if the change is a bug fix or a simple code improvement
> - minor: if the change is a new feature
> - major: if the change breaks compatibility
>
> In case of conflict, the highest (lowest in previous list) `$version` wins.

<<<<<<< HEAD
- @xen-orchestra/fs major
- vhd-lib minor
=======
- @xen-orchestra/fs minor
>>>>>>> 819c798e
- xen-api patch
- xo-common minor
- xo-server minor
- xo-web minor<|MERGE_RESOLUTION|>--- conflicted
+++ resolved
@@ -10,13 +10,10 @@
 - [Task] Display age and estimated duration (PR [#5530](https://github.com/vatesfr/xen-orchestra/pull/5530))
 - [Proxy] Ask for a confirmation before upgrading a proxy with running backups (PR [#5533](https://github.com/vatesfr/xen-orchestra/pull/5533))
 - [Backup/restore] Allow backup restore to any licence even if XOA isn't registered (PR [#5547](https://github.com/vatesfr/xen-orchestra/pull/5547))
-<<<<<<< HEAD
-- [Backup/S3] Allow backup of metadata to Amazon Web Services S3 (PR [#5373](https://github.com/vatesfr/xen-orchestra/pull/5373))
-=======
 - [Import] Ignore case when detecting file type (PR [#5574](https://github.com/vatesfr/xen-orchestra/pull/5574))
 - [Backup] Ability to set a specific schedule to always run full backups [#5541](https://github.com/vatesfr/xen-orchestra/issues/5541) (PR [#5546](https://github.com/vatesfr/xen-orchestra/pull/5546))
 - [Proxy] Log VM backup restoration (PR [#5576](https://github.com/vatesfr/xen-orchestra/pull/5576))
->>>>>>> 819c798e
+- [Backup/S3] Allow backup of metadata to Amazon Web Services S3 (PR [#5373](https://github.com/vatesfr/xen-orchestra/pull/5373))
 
 ### Bug fixes
 
@@ -44,12 +41,8 @@
 >
 > In case of conflict, the highest (lowest in previous list) `$version` wins.
 
-<<<<<<< HEAD
 - @xen-orchestra/fs major
 - vhd-lib minor
-=======
-- @xen-orchestra/fs minor
->>>>>>> 819c798e
 - xen-api patch
 - xo-common minor
 - xo-server minor
