> This file contains all changes that have not been released yet.
>
> Keep in mind the changelog is addressed to **users** and should be
> understandable by them.

### Enhancements

> Users must be able to say: “Nice enhancement, I'm eager to test it”

- [Task] Display age and estimated duration (PR [#5530](https://github.com/vatesfr/xen-orchestra/pull/5530))
- [Proxy] Ask for a confirmation before upgrading a proxy with running backups (PR [#5533](https://github.com/vatesfr/xen-orchestra/pull/5533))
- [Backup/restore] Allow backup restore to any licence even if XOA isn't registered (PR [#5547](https://github.com/vatesfr/xen-orchestra/pull/5547))

### Bug fixes

> Users must be able to say: “I had this issue, happy to know it's fixed”

- [VM/Snapshot export] Fix `Error: no available place in queue` on canceling an export via browser then starting a new one when the concurrency threshold is reached [#5535](https://github.com/vatesfr/xen-orchestra/issues/5535) (PR [#5538](https://github.com/vatesfr/xen-orchestra/pull/5538))
- [Servers] Hide pool's objects if its master is unreachable [#5475](https://github.com/vatesfr/xen-orchestra/issues/5475) (PR [#5526](https://github.com/vatesfr/xen-orchestra/pull/5526))

### Packages to release

> Packages will be released in the order they are here, therefore, they should
> be listed by inverse order of dependency.
>
> Rule of thumb: add packages on top.
>
> The format is the following: - `$packageName` `$version`
>
> Where `$version` is
>
> - patch: if the change is a bug fix or a simple code improvement
> - minor: if the change is a new feature
> - major: if the change breaks compatibility
>
> In case of conflict, the highest (lowest in previous list) `$version` wins.

<<<<<<< HEAD
- @xen-orchestra/fs patch
=======
- xen-api patch
>>>>>>> bf51ba86
- xo-common minor
- xo-server minor
- xo-web minor<|MERGE_RESOLUTION|>--- conflicted
+++ resolved
@@ -35,11 +35,8 @@
 >
 > In case of conflict, the highest (lowest in previous list) `$version` wins.
 
-<<<<<<< HEAD
 - @xen-orchestra/fs patch
-=======
 - xen-api patch
->>>>>>> bf51ba86
 - xo-common minor
 - xo-server minor
 - xo-web minor