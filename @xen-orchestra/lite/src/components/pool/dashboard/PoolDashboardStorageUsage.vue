<template>
  <UiCard :color="hasError ? 'error' : undefined">
    <UiCardTitle
      :left="$t('storage-usage')"
      :right="$t('top-#', { n: N_ITEMS })"
    />
<<<<<<< HEAD
    <UsageBar :data="isReady ? data.result : undefined" :nItems="N_ITEMS">
=======
    <NoDataError v-if="hasError" />
    <UsageBar
      v-else
      :data="isReady ? data.result : undefined"
      :nItems="N_ITEMS"
    >
>>>>>>> 7e4bd30f
      <template #footer>
        <SizeStatsSummary :size="data.maxSize" :usage="data.usedSize" />
      </template>
    </UsageBar>
  </UiCard>
</template>

<script lang="ts" setup>
<<<<<<< HEAD
=======
import { storeToRefs } from "pinia";
import UiCardTitle from "@/components/ui/UiCardTitle.vue";
import { computed } from "vue";
>>>>>>> 7e4bd30f
import SizeStatsSummary from "@/components/ui/SizeStatsSummary.vue";
import UiCard from "@/components/ui/UiCard.vue";
import UiCardTitle from "@/components/ui/UiCardTitle.vue";
import UsageBar from "@/components/UsageBar.vue";
import { useSrStore } from "@/stores/storage.store";
import { N_ITEMS } from "@/views/pool/PoolDashboardView.vue";
<<<<<<< HEAD
import { computed } from "vue";

const { records: srs, isReady } = useSrStore().subscribe();
=======
import NoDataError from "@/components/NoDataError.vue";

const srStore = useSrStore();
const { hasError, isReady } = storeToRefs(srStore);
>>>>>>> 7e4bd30f

const data = computed<{
  result: { id: string; label: string; value: number }[];
  maxSize: number;
  usedSize: number;
}>(() => {
  const result: { id: string; label: string; value: number }[] = [];
  let maxSize = 0;
  let usedSize = 0;

  srs.value.forEach(
    ({ name_label, physical_size, physical_utilisation, uuid }) => {
      if (physical_size < 0 || physical_utilisation < 0) {
        return;
      }

      maxSize += physical_size;
      usedSize += physical_utilisation;

      const percent = (physical_utilisation / physical_size) * 100;

      if (isNaN(percent)) {
        return;
      }

      result.push({
        id: uuid,
        label: name_label,
        value: percent,
      });
    }
  );
  return { result, maxSize, usedSize };
});
</script><|MERGE_RESOLUTION|>--- conflicted
+++ resolved
@@ -4,16 +4,12 @@
       :left="$t('storage-usage')"
       :right="$t('top-#', { n: N_ITEMS })"
     />
-<<<<<<< HEAD
-    <UsageBar :data="isReady ? data.result : undefined" :nItems="N_ITEMS">
-=======
     <NoDataError v-if="hasError" />
     <UsageBar
       v-else
       :data="isReady ? data.result : undefined"
       :nItems="N_ITEMS"
     >
->>>>>>> 7e4bd30f
       <template #footer>
         <SizeStatsSummary :size="data.maxSize" :usage="data.usedSize" />
       </template>
@@ -22,28 +18,16 @@
 </template>
 
 <script lang="ts" setup>
-<<<<<<< HEAD
-=======
-import { storeToRefs } from "pinia";
-import UiCardTitle from "@/components/ui/UiCardTitle.vue";
-import { computed } from "vue";
->>>>>>> 7e4bd30f
+import NoDataError from "@/components/NoDataError.vue";
 import SizeStatsSummary from "@/components/ui/SizeStatsSummary.vue";
 import UiCard from "@/components/ui/UiCard.vue";
 import UiCardTitle from "@/components/ui/UiCardTitle.vue";
 import UsageBar from "@/components/UsageBar.vue";
 import { useSrStore } from "@/stores/storage.store";
 import { N_ITEMS } from "@/views/pool/PoolDashboardView.vue";
-<<<<<<< HEAD
 import { computed } from "vue";
 
-const { records: srs, isReady } = useSrStore().subscribe();
-=======
-import NoDataError from "@/components/NoDataError.vue";
-
-const srStore = useSrStore();
-const { hasError, isReady } = storeToRefs(srStore);
->>>>>>> 7e4bd30f
+const { records: srs, isReady, hasError } = useSrStore().subscribe();
 
 const data = computed<{
   result: { id: string; label: string; value: number }[];
