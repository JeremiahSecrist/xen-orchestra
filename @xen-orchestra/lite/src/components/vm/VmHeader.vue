<template>
  <TitleBar :icon="faDisplay">
    {{ name }}
    <template #actions>
      <AppMenu v-if="vm !== undefined" placement="bottom-end" shadow>
        <template #trigger="{ open, isOpen }">
          <UiButton :active="isOpen" :icon="faPowerOff" @click="open">
            {{ $t("change-state") }}
            <UiIcon :icon="faAngleDown" />
          </UiButton>
        </template>
        <MenuItem
<<<<<<< HEAD
          :busy="isOperationsPending('start')"
=======
          @click="xenApi.vm.start({ vmRef: vm.$ref })"
          :busy="isOperationsPending(vm, 'start')"
>>>>>>> 7e4bd30f
          :disabled="!isHalted"
          :icon="faPlay"
          @click="xenApi.vm.start(vm!.$ref)"
        >
          {{ $t("start") }}
        </MenuItem>
        <MenuItem
          :busy="isOperationsPending(vm, 'start_on')"
          :disabled="!isHalted"
          :icon="faServer"
        >
          {{ $t("start-on-host") }}
          <template #submenu>
            <MenuItem
              v-for="host in hosts as XenApiHost[]"
              v-bind:key="host.$ref"
              :icon="faServer"
              @click="xenApi.vm.startOn(vm!.$ref, host.$ref)"
            >
              <div class="wrapper">
                {{ host.name_label }}
                <div>
                  <UiIcon
                    :icon="host.$ref === pool?.master ? faStar : undefined"
                    class="star"
                  />
                  <PowerStateIcon
                    :state="
                      isHostRunning(host, hostMetricsSubscription)
                        ? 'Running'
                        : 'Halted'
                    "
                  />
                </div>
              </div>
            </MenuItem>
          </template>
        </MenuItem>
        <MenuItem
<<<<<<< HEAD
          :busy="isOperationsPending('pause')"
=======
          @click="xenApi.vm.pause({ vmRef: vm.$ref })"
          :busy="isOperationsPending(vm, 'pause')"
>>>>>>> 7e4bd30f
          :disabled="!isRunning"
          :icon="faPause"
          @click="xenApi.vm.pause(vm!.$ref)"
        >
          {{ $t("pause") }}
        </MenuItem>
        <MenuItem
<<<<<<< HEAD
          :busy="isOperationsPending('suspend')"
=======
          @click="xenApi.vm.suspend({ vmRef: vm.$ref })"
          :busy="isOperationsPending(vm, 'suspend')"
>>>>>>> 7e4bd30f
          :disabled="!isRunning"
          :icon="faMoon"
          @click="xenApi.vm.suspend(vm!.$ref)"
        >
          {{ $t("suspend") }}
        </MenuItem>
        <!-- TODO: update the icon once Clémence has integrated the action into figma -->
        <MenuItem
<<<<<<< HEAD
          :busy="isOperationsPending(['unpause', 'resume'])"
=======
          @click="
            xenApi.vm.resume({
              vmRef: vm.$ref,
            })
          "
          :busy="isOperationsPending(vm, ['unpause', 'resume'])"
>>>>>>> 7e4bd30f
          :disabled="!isSuspended && !isPaused"
          :icon="faCirclePlay"
          @click="xenApi.vm.resume({ [vm!.$ref]: vm!.power_state })"
        >
          {{ $t("resume") }}
        </MenuItem>
        <MenuItem
<<<<<<< HEAD
          :busy="isOperationsPending('clean_reboot')"
=======
          @click="xenApi.vm.reboot({ vmRef: vm.$ref })"
          :busy="isOperationsPending(vm, 'clean_reboot')"
>>>>>>> 7e4bd30f
          :disabled="!isRunning"
          :icon="faRotateLeft"
          @click="xenApi.vm.reboot(vm!.$ref)"
        >
          {{ $t("reboot") }}
        </MenuItem>
        <MenuItem
<<<<<<< HEAD
          :busy="isOperationsPending('hard_reboot')"
=======
          @click="xenApi.vm.reboot({ vmRef: vm.$ref, force: true })"
          :busy="isOperationsPending(vm, 'hard_reboot')"
>>>>>>> 7e4bd30f
          :disabled="!isRunning && !isPaused"
          :icon="faRepeat"
          @click="xenApi.vm.reboot(vm!.$ref, true)"
        >
          {{ $t("force-reboot") }}
        </MenuItem>
        <MenuItem
<<<<<<< HEAD
          :busy="isOperationsPending('clean_shutdown')"
=======
          @click="xenApi.vm.shutdown({ vmRef: vm.$ref })"
          :busy="isOperationsPending(vm, 'clean_shutdown')"
>>>>>>> 7e4bd30f
          :disabled="!isRunning"
          :icon="faPowerOff"
          @click="xenApi.vm.shutdown(vm!.$ref)"
        >
          {{ $t("shutdown") }}
        </MenuItem>
        <MenuItem
<<<<<<< HEAD
          :busy="isOperationsPending('hard_shutdown')"
=======
          @click="xenApi.vm.shutdown({ vmRef: vm.$ref, force: true })"
          :busy="isOperationsPending(vm, 'hard_shutdown')"
>>>>>>> 7e4bd30f
          :disabled="!isRunning && !isSuspended && !isPaused"
          :icon="faPlug"
          @click="xenApi.vm.shutdown(vm!.$ref, true)"
        >
          {{ $t("force-shutdown") }}
        </MenuItem>
      </AppMenu>
    </template>
  </TitleBar>
</template>

<script lang="ts" setup>
import AppMenu from "@/components/menu/AppMenu.vue";
import MenuItem from "@/components/menu/MenuItem.vue";
import PowerStateIcon from "@/components/PowerStateIcon.vue";
import TitleBar from "@/components/TitleBar.vue";
import UiButton from "@/components/ui/UiButton.vue";
import UiIcon from "@/components/ui/icon/UiIcon.vue";
<<<<<<< HEAD
import { isHostRunning } from "@/libs/utils";
import type { XenApiHost } from "@/libs/xen-api";
import { useHostMetricsStore } from "@/stores/host-metrics.store";
=======
import { isHostRunning, isOperationsPending } from "@/libs/utils";
>>>>>>> 7e4bd30f
import { useHostStore } from "@/stores/host.store";
import { usePoolStore } from "@/stores/pool.store";
import { useVmStore } from "@/stores/vm.store";
import { useXenApiStore } from "@/stores/xen-api.store";
import {
  faAngleDown,
  faCirclePlay,
  faDisplay,
  faMoon,
  faPause,
  faPlay,
  faPlug,
  faPowerOff,
  faRepeat,
  faRotateLeft,
  faServer,
  faStar,
} from "@fortawesome/free-solid-svg-icons";
import { difference } from "lodash";
import { computed } from "vue";
import { useRouter } from "vue-router";
<<<<<<< HEAD
=======
import { computedAsync } from "@vueuse/core";
>>>>>>> 7e4bd30f

const { getByUuid: getVmByUuid } = useVmStore().subscribe();
const { records: hosts } = useHostStore().subscribe();
const { pool } = usePoolStore().subscribe();
const hostMetricsSubscription = useHostMetricsStore().subscribe();
const xenApi = useXenApiStore().getXapi();
const { currentRoute } = useRouter();

<<<<<<< HEAD
const isOperationsPending = (operations: string[] | string) => {
  const _operations = Array.isArray(operations) ? operations : [operations];
  return (
    difference(_operations, vmOperations.value).length < _operations.length
  );
};

const vmOperations = computed(() =>
  vm.value === undefined ? [] : Object.values(vm.value.current_operations)
);

const vm = computed(() =>
  getVmByUuid(currentRoute.value.params.uuid as string)
=======
const vm = computed(
  () => vmStore.getRecordByUuid(currentRoute.value.params.uuid as string)!
>>>>>>> 7e4bd30f
);

const name = computed(() => vm.value?.name_label);
const isRunning = computed(() => vm.value?.power_state === "Running");
const isHalted = computed(() => vm.value?.power_state === "Halted");
const isSuspended = computed(() => vm.value?.power_state === "Suspended");
const isPaused = computed(() => vm.value?.power_state === "Paused");
</script>

<style lang="postcss" scoped>
.star {
  margin: 0 1rem;
  color: var(--color-orange-world-base);
}

.wrapper {
  display: flex;
  justify-content: space-between;
  width: 100%;
}
</style><|MERGE_RESOLUTION|>--- conflicted
+++ resolved
@@ -10,12 +10,7 @@
           </UiButton>
         </template>
         <MenuItem
-<<<<<<< HEAD
-          :busy="isOperationsPending('start')"
-=======
-          @click="xenApi.vm.start({ vmRef: vm.$ref })"
           :busy="isOperationsPending(vm, 'start')"
->>>>>>> 7e4bd30f
           :disabled="!isHalted"
           :icon="faPlay"
           @click="xenApi.vm.start(vm!.$ref)"
@@ -55,12 +50,7 @@
           </template>
         </MenuItem>
         <MenuItem
-<<<<<<< HEAD
-          :busy="isOperationsPending('pause')"
-=======
-          @click="xenApi.vm.pause({ vmRef: vm.$ref })"
           :busy="isOperationsPending(vm, 'pause')"
->>>>>>> 7e4bd30f
           :disabled="!isRunning"
           :icon="faPause"
           @click="xenApi.vm.pause(vm!.$ref)"
@@ -68,12 +58,7 @@
           {{ $t("pause") }}
         </MenuItem>
         <MenuItem
-<<<<<<< HEAD
-          :busy="isOperationsPending('suspend')"
-=======
-          @click="xenApi.vm.suspend({ vmRef: vm.$ref })"
           :busy="isOperationsPending(vm, 'suspend')"
->>>>>>> 7e4bd30f
           :disabled="!isRunning"
           :icon="faMoon"
           @click="xenApi.vm.suspend(vm!.$ref)"
@@ -82,16 +67,7 @@
         </MenuItem>
         <!-- TODO: update the icon once Clémence has integrated the action into figma -->
         <MenuItem
-<<<<<<< HEAD
-          :busy="isOperationsPending(['unpause', 'resume'])"
-=======
-          @click="
-            xenApi.vm.resume({
-              vmRef: vm.$ref,
-            })
-          "
           :busy="isOperationsPending(vm, ['unpause', 'resume'])"
->>>>>>> 7e4bd30f
           :disabled="!isSuspended && !isPaused"
           :icon="faCirclePlay"
           @click="xenApi.vm.resume({ [vm!.$ref]: vm!.power_state })"
@@ -99,12 +75,7 @@
           {{ $t("resume") }}
         </MenuItem>
         <MenuItem
-<<<<<<< HEAD
-          :busy="isOperationsPending('clean_reboot')"
-=======
-          @click="xenApi.vm.reboot({ vmRef: vm.$ref })"
           :busy="isOperationsPending(vm, 'clean_reboot')"
->>>>>>> 7e4bd30f
           :disabled="!isRunning"
           :icon="faRotateLeft"
           @click="xenApi.vm.reboot(vm!.$ref)"
@@ -112,12 +83,7 @@
           {{ $t("reboot") }}
         </MenuItem>
         <MenuItem
-<<<<<<< HEAD
-          :busy="isOperationsPending('hard_reboot')"
-=======
-          @click="xenApi.vm.reboot({ vmRef: vm.$ref, force: true })"
           :busy="isOperationsPending(vm, 'hard_reboot')"
->>>>>>> 7e4bd30f
           :disabled="!isRunning && !isPaused"
           :icon="faRepeat"
           @click="xenApi.vm.reboot(vm!.$ref, true)"
@@ -125,12 +91,7 @@
           {{ $t("force-reboot") }}
         </MenuItem>
         <MenuItem
-<<<<<<< HEAD
-          :busy="isOperationsPending('clean_shutdown')"
-=======
-          @click="xenApi.vm.shutdown({ vmRef: vm.$ref })"
           :busy="isOperationsPending(vm, 'clean_shutdown')"
->>>>>>> 7e4bd30f
           :disabled="!isRunning"
           :icon="faPowerOff"
           @click="xenApi.vm.shutdown(vm!.$ref)"
@@ -138,12 +99,7 @@
           {{ $t("shutdown") }}
         </MenuItem>
         <MenuItem
-<<<<<<< HEAD
-          :busy="isOperationsPending('hard_shutdown')"
-=======
-          @click="xenApi.vm.shutdown({ vmRef: vm.$ref, force: true })"
           :busy="isOperationsPending(vm, 'hard_shutdown')"
->>>>>>> 7e4bd30f
           :disabled="!isRunning && !isSuspended && !isPaused"
           :icon="faPlug"
           @click="xenApi.vm.shutdown(vm!.$ref, true)"
@@ -160,15 +116,11 @@
 import MenuItem from "@/components/menu/MenuItem.vue";
 import PowerStateIcon from "@/components/PowerStateIcon.vue";
 import TitleBar from "@/components/TitleBar.vue";
+import UiIcon from "@/components/ui/icon/UiIcon.vue";
 import UiButton from "@/components/ui/UiButton.vue";
-import UiIcon from "@/components/ui/icon/UiIcon.vue";
-<<<<<<< HEAD
-import { isHostRunning } from "@/libs/utils";
+import { isHostRunning, isOperationsPending } from "@/libs/utils";
 import type { XenApiHost } from "@/libs/xen-api";
 import { useHostMetricsStore } from "@/stores/host-metrics.store";
-=======
-import { isHostRunning, isOperationsPending } from "@/libs/utils";
->>>>>>> 7e4bd30f
 import { useHostStore } from "@/stores/host.store";
 import { usePoolStore } from "@/stores/pool.store";
 import { useVmStore } from "@/stores/vm.store";
@@ -187,13 +139,8 @@
   faServer,
   faStar,
 } from "@fortawesome/free-solid-svg-icons";
-import { difference } from "lodash";
 import { computed } from "vue";
 import { useRouter } from "vue-router";
-<<<<<<< HEAD
-=======
-import { computedAsync } from "@vueuse/core";
->>>>>>> 7e4bd30f
 
 const { getByUuid: getVmByUuid } = useVmStore().subscribe();
 const { records: hosts } = useHostStore().subscribe();
@@ -202,24 +149,8 @@
 const xenApi = useXenApiStore().getXapi();
 const { currentRoute } = useRouter();
 
-<<<<<<< HEAD
-const isOperationsPending = (operations: string[] | string) => {
-  const _operations = Array.isArray(operations) ? operations : [operations];
-  return (
-    difference(_operations, vmOperations.value).length < _operations.length
-  );
-};
-
-const vmOperations = computed(() =>
-  vm.value === undefined ? [] : Object.values(vm.value.current_operations)
-);
-
 const vm = computed(() =>
   getVmByUuid(currentRoute.value.params.uuid as string)
-=======
-const vm = computed(
-  () => vmStore.getRecordByUuid(currentRoute.value.params.uuid as string)!
->>>>>>> 7e4bd30f
 );
 
 const name = computed(() => vm.value?.name_label);
