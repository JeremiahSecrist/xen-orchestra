import {
  type GRANULARITY,
  type HostStats,
  RRD_STEP_FROM_STRING,
  type VmStats,
  type XapiStatsResponse,
} from "@/libs/xapi-stats";
import type { XenApiHost, XenApiVm } from "@/libs/xen-api";
import { type Pausable, promiseTimeout, useTimeoutPoll } from "@vueuse/core";
import { computed, type ComputedRef, onUnmounted, ref } from "vue";

export type Stat<T> = {
  id: string;
  name: string;
<<<<<<< HEAD
  stats: T | undefined;
=======
  stats?: T | null;
>>>>>>> 7e4bd30f
  pausable: Pausable;
};

type GetStats<T extends HostStats | VmStats> = (
  uuid: string,
  granularity: GRANULARITY
) => Promise<XapiStatsResponse<T>> | undefined;

export type FetchedStats<
  T extends XenApiHost | XenApiVm,
  S extends HostStats | VmStats
> = {
  register: (object: T) => void;
  unregister: (object: T) => void;
<<<<<<< HEAD
  stats: ComputedRef<Stat<S>[]>;
  timestampStart: ComputedRef<number>;
  timestampEnd: ComputedRef<number>;
=======
  stats?: ComputedRef<Stat<S>[] | null>;
  timestampStart?: ComputedRef<number>;
  timestampEnd?: ComputedRef<number>;
>>>>>>> 7e4bd30f
};

export default function useFetchStats<
  T extends XenApiHost | XenApiVm,
  S extends HostStats | VmStats
>(getStats: GetStats<S>, granularity: GRANULARITY): FetchedStats<T, S> {
  const stats = ref<Map<string, Stat<S>>>(new Map());
  const timestamp = ref<number[]>([0, 0]);

  const register = (object: T) => {
    const mapKey = `${object.uuid}-${granularity}`;
    if (stats.value.has(mapKey)) {
      stats.value.get(mapKey)!.pausable.resume();
      return;
    }

    const pausable = useTimeoutPoll(
      async () => {
        if (!stats.value.has(mapKey)) {
          return;
        }
        const newStats = await getStats(object.uuid, granularity);

<<<<<<< HEAD
        if (newStats === undefined) {
          return;
        }
=======
        const objectStore = STORES_BY_OBJECT_TYPE[type]();

        if (objectStore.hasError) {
          stats.value.get(mapKey)!.stats = null;
          return;
        }

        const newStats = (await objectStore.getStats(
          object.uuid,
          granularity
        )) as XapiStatsResponse<S>;
>>>>>>> 7e4bd30f

        timestamp.value = [
          newStats.endTimestamp -
            RRD_STEP_FROM_STRING[granularity] *
              (newStats.stats.memory.length - 1),
          newStats.endTimestamp,
        ];

        stats.value.get(mapKey)!.stats = newStats.stats;
        await promiseTimeout(newStats.interval * 1000);
      },
      0,
      { immediate: true }
    );

    stats.value.set(mapKey, {
      id: object.uuid,
      name: object.name_label,
      stats: undefined,
      pausable,
    });
  };

  const unregister = (object: T) => {
    const mapKey = `${object.uuid}-${granularity}`;
    stats.value.get(mapKey)?.pausable.pause();
    stats.value.delete(mapKey);
  };

  onUnmounted(() => {
    stats.value.forEach((stat) => stat.pausable.pause());
  });

  return {
    register,
    unregister,
    stats: computed<Stat<S>[]>(() => Array.from(stats.value.values())),
    timestampStart: computed(() => timestamp.value[0]),
    timestampEnd: computed(() => timestamp.value[1]),
  };
}<|MERGE_RESOLUTION|>--- conflicted
+++ resolved
@@ -12,11 +12,7 @@
 export type Stat<T> = {
   id: string;
   name: string;
-<<<<<<< HEAD
   stats: T | undefined;
-=======
-  stats?: T | null;
->>>>>>> 7e4bd30f
   pausable: Pausable;
 };
 
@@ -31,15 +27,9 @@
 > = {
   register: (object: T) => void;
   unregister: (object: T) => void;
-<<<<<<< HEAD
   stats: ComputedRef<Stat<S>[]>;
   timestampStart: ComputedRef<number>;
   timestampEnd: ComputedRef<number>;
-=======
-  stats?: ComputedRef<Stat<S>[] | null>;
-  timestampStart?: ComputedRef<number>;
-  timestampEnd?: ComputedRef<number>;
->>>>>>> 7e4bd30f
 };
 
 export default function useFetchStats<
@@ -61,25 +51,12 @@
         if (!stats.value.has(mapKey)) {
           return;
         }
+
         const newStats = await getStats(object.uuid, granularity);
 
-<<<<<<< HEAD
         if (newStats === undefined) {
           return;
         }
-=======
-        const objectStore = STORES_BY_OBJECT_TYPE[type]();
-
-        if (objectStore.hasError) {
-          stats.value.get(mapKey)!.stats = null;
-          return;
-        }
-
-        const newStats = (await objectStore.getStats(
-          object.uuid,
-          granularity
-        )) as XapiStatsResponse<S>;
->>>>>>> 7e4bd30f
 
         timestamp.value = [
           newStats.endTimestamp -
